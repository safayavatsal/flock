--- conflicted
+++ resolved
@@ -53,7 +53,6 @@
 elif [ -n "$(git -C "$FLUTTER_ROOT" ls-files bin/internal/engine.version)" ]; then
   ENGINE_VERSION="$(cat "$FLUTTER_ROOT/bin/internal/engine.version")"
 
-<<<<<<< HEAD
     # FLOCK: For the engine version, use the git commit hash for the most recent Flutter
     #        commit, instead of the most recent Flock commit.
     ENGINE_VERSION=$(git -C "$FLUTTER_ROOT" rev-parse flock-engine-hash^{commit})
@@ -66,13 +65,6 @@
   else
     ENGINE_VERSION=$(git -C "$FLUTTER_ROOT" rev-parse HEAD)
   fi
-=======
-# Fallback to using git to triangulate which upstream/master (or origin/master)
-# the current branch is forked from, which would be the last version of the
-# engine artifacts built from CI.
-else
-  ENGINE_VERSION=$("$FLUTTER_ROOT/bin/internal/content_aware_hash.sh")
->>>>>>> 32655be7
 fi
 
 # Write the engine version out so downstream tools know what to look for.
